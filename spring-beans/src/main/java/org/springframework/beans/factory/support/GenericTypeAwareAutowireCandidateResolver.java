/*
 * Copyright 2002-2024 the original author or authors.
 *
 * Licensed under the Apache License, Version 2.0 (the "License");
 * you may not use this file except in compliance with the License.
 * You may obtain a copy of the License at
 *
 *      https://www.apache.org/licenses/LICENSE-2.0
 *
 * Unless required by applicable law or agreed to in writing, software
 * distributed under the License is distributed on an "AS IS" BASIS,
 * WITHOUT WARRANTIES OR CONDITIONS OF ANY KIND, either express or implied.
 * See the License for the specific language governing permissions and
 * limitations under the License.
 */

package org.springframework.beans.factory.support;

import java.lang.reflect.Method;
import java.util.Properties;

import org.springframework.beans.factory.BeanFactory;
import org.springframework.beans.factory.BeanFactoryAware;
import org.springframework.beans.factory.FactoryBean;
import org.springframework.beans.factory.config.BeanDefinition;
import org.springframework.beans.factory.config.BeanDefinitionHolder;
import org.springframework.beans.factory.config.ConfigurableListableBeanFactory;
import org.springframework.beans.factory.config.DependencyDescriptor;
import org.springframework.core.ResolvableType;
import org.springframework.lang.Nullable;
import org.springframework.util.ClassUtils;

/**
 * Basic {@link AutowireCandidateResolver} that performs a full generic type
 * match with the candidate's type if the dependency is declared as a generic type
 * (e.g. {@code Repository<Customer>}).
 *
 * <p>This is the base class for
 * {@link org.springframework.beans.factory.annotation.QualifierAnnotationAutowireCandidateResolver},
 * providing an implementation all non-annotation-based resolution steps at this level.
 *
 * @author Juergen Hoeller
 * @since 4.0
 */
public class GenericTypeAwareAutowireCandidateResolver extends SimpleAutowireCandidateResolver
		implements BeanFactoryAware, Cloneable {

	@Nullable
	private BeanFactory beanFactory;


	@Override
	public void setBeanFactory(BeanFactory beanFactory) {
		this.beanFactory = beanFactory;
	}

	@Nullable
	protected final BeanFactory getBeanFactory() {
		return this.beanFactory;
	}


	@Override
	public boolean isAutowireCandidate(BeanDefinitionHolder bdHolder, DependencyDescriptor descriptor) {
		if (!super.isAutowireCandidate(bdHolder, descriptor)) {
			// If explicitly false, do not proceed with any other checks...
			return false;
		}
		return checkGenericTypeMatch(bdHolder, descriptor);
	}

	/**
	 * Match the given dependency type with its generic type information against the given
	 * candidate bean definition.
	 */
	@SuppressWarnings("NullAway")
	protected boolean checkGenericTypeMatch(BeanDefinitionHolder bdHolder, DependencyDescriptor descriptor) {
		ResolvableType dependencyType = descriptor.getResolvableType();
		if (dependencyType.getType() instanceof Class) {
			// No generic type -> we know it's a Class type-match, so no need to check again.
			return true;
		}

		ResolvableType targetType = null;
		boolean cacheType = false;
		RootBeanDefinition rbd = null;
		if (bdHolder.getBeanDefinition() instanceof RootBeanDefinition rootBeanDef) {
			rbd = rootBeanDef;
		}
		if (rbd != null) {
			targetType = rbd.targetType;
			if (targetType == null) {
				cacheType = true;
				// First, check factory method return type, if applicable
				targetType = getReturnTypeForFactoryMethod(rbd, descriptor);
				if (targetType == null) {
					RootBeanDefinition dbd = getResolvedDecoratedDefinition(rbd);
					if (dbd != null) {
						targetType = dbd.targetType;
						if (targetType == null) {
							targetType = getReturnTypeForFactoryMethod(dbd, descriptor);
						}
					}
				}
			}
		}

		if (targetType == null) {
			// Regular case: straight bean instance, with BeanFactory available.
			if (this.beanFactory != null) {
				Class<?> beanType = this.beanFactory.getType(bdHolder.getBeanName());
				if (beanType != null) {
					targetType = ResolvableType.forClass(ClassUtils.getUserClass(beanType));
				}
			}
			// Fallback: no BeanFactory set, or no type resolvable through it
			// -> best-effort match against the target class if applicable.
			if (targetType == null && rbd != null && rbd.hasBeanClass() && rbd.getFactoryMethodName() == null) {
				Class<?> beanClass = rbd.getBeanClass();
				if (!FactoryBean.class.isAssignableFrom(beanClass)) {
					targetType = ResolvableType.forClass(ClassUtils.getUserClass(beanClass));
				}
			}
		}

		if (targetType == null) {
			return true;
		}
		if (cacheType) {
			rbd.targetType = targetType;
		}
<<<<<<< HEAD
		if (descriptor.fallbackMatchAllowed()) {
=======

		// Pre-declared target type: In case of a generic FactoryBean type,
		// unwrap nested generic type when matching a non-FactoryBean type.
		Class<?> targetClass = targetType.resolve();
		if (targetClass != null && FactoryBean.class.isAssignableFrom(targetClass)) {
			Class<?> classToMatch = dependencyType.resolve();
			if (classToMatch != null && !FactoryBean.class.isAssignableFrom(classToMatch) &&
					!classToMatch.isAssignableFrom(targetClass)) {
				targetType = targetType.getGeneric();
				if (descriptor.fallbackMatchAllowed()) {
					// Matching the Class-based type determination for FactoryBean
					// objects in the lazy-determination getType code path above.
					targetType = ResolvableType.forClass(targetType.resolve());
				}
			}
		}

		if (descriptor.fallbackMatchAllowed() &&
				(targetType.hasUnresolvableGenerics() || targetType.resolve() == Properties.class)) {
>>>>>>> f2889b1b
			// Fallback matches allow unresolvable generics, e.g. plain HashMap to Map<String,String>;
			// and pragmatically also java.util.Properties to any Map (since despite formally being a
			// Map<Object,Object>, java.util.Properties is usually perceived as a Map<String,String>).
			if (targetType.hasUnresolvableGenerics()) {
				return dependencyType.isAssignableFromResolvedPart(targetType);
			}
			else if (targetType.resolve() == Properties.class) {
				return true;
			}
		}
		// Full check for complex generic type match...
		return dependencyType.isAssignableFrom(targetType);
	}

	@Nullable
	protected RootBeanDefinition getResolvedDecoratedDefinition(RootBeanDefinition rbd) {
		BeanDefinitionHolder decDef = rbd.getDecoratedDefinition();
		if (decDef != null && this.beanFactory instanceof ConfigurableListableBeanFactory clbf) {
			if (clbf.containsBeanDefinition(decDef.getBeanName())) {
				BeanDefinition dbd = clbf.getMergedBeanDefinition(decDef.getBeanName());
				if (dbd instanceof RootBeanDefinition rootBeanDef) {
					return rootBeanDef;
				}
			}
		}
		return null;
	}

	@Nullable
	protected ResolvableType getReturnTypeForFactoryMethod(RootBeanDefinition rbd, DependencyDescriptor descriptor) {
		// Should typically be set for any kind of factory method, since the BeanFactory
		// pre-resolves them before reaching out to the AutowireCandidateResolver...
		ResolvableType returnType = rbd.factoryMethodReturnType;
		if (returnType == null) {
			Method factoryMethod = rbd.getResolvedFactoryMethod();
			if (factoryMethod != null) {
				returnType = ResolvableType.forMethodReturnType(factoryMethod);
			}
		}
		if (returnType != null) {
			Class<?> resolvedClass = returnType.resolve();
			if (resolvedClass != null && descriptor.getDependencyType().isAssignableFrom(resolvedClass)) {
				// Only use factory method metadata if the return type is actually expressive enough
				// for our dependency. Otherwise, the returned instance type may have matched instead
				// in case of a singleton instance having been registered with the container already.
				return returnType;
			}
		}
		return null;
	}


	/**
	 * This implementation clones all instance fields through standard
	 * {@link Cloneable} support, allowing for subsequent reconfiguration
	 * of the cloned instance through a fresh {@link #setBeanFactory} call.
	 * @see #clone()
	 */
	@Override
	public AutowireCandidateResolver cloneIfNecessary() {
		try {
			return (AutowireCandidateResolver) clone();
		}
		catch (CloneNotSupportedException ex) {
			throw new IllegalStateException(ex);
		}
	}

}<|MERGE_RESOLUTION|>--- conflicted
+++ resolved
@@ -129,9 +129,6 @@
 		if (cacheType) {
 			rbd.targetType = targetType;
 		}
-<<<<<<< HEAD
-		if (descriptor.fallbackMatchAllowed()) {
-=======
 
 		// Pre-declared target type: In case of a generic FactoryBean type,
 		// unwrap nested generic type when matching a non-FactoryBean type.
@@ -149,9 +146,7 @@
 			}
 		}
 
-		if (descriptor.fallbackMatchAllowed() &&
-				(targetType.hasUnresolvableGenerics() || targetType.resolve() == Properties.class)) {
->>>>>>> f2889b1b
+		if (descriptor.fallbackMatchAllowed()) {
 			// Fallback matches allow unresolvable generics, e.g. plain HashMap to Map<String,String>;
 			// and pragmatically also java.util.Properties to any Map (since despite formally being a
 			// Map<Object,Object>, java.util.Properties is usually perceived as a Map<String,String>).
