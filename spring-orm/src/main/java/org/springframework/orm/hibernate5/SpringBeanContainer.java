/*
 * Copyright 2002-2023 the original author or authors.
 *
 * Licensed under the Apache License, Version 2.0 (the "License");
 * you may not use this file except in compliance with the License.
 * You may obtain a copy of the License at
 *
 *      https://www.apache.org/licenses/LICENSE-2.0
 *
 * Unless required by applicable law or agreed to in writing, software
 * distributed under the License is distributed on an "AS IS" BASIS,
 * WITHOUT WARRANTIES OR CONDITIONS OF ANY KIND, either express or implied.
 * See the License for the specific language governing permissions and
 * limitations under the License.
 */

package org.springframework.orm.hibernate5;

import java.util.Map;
import java.util.function.Consumer;

import org.apache.commons.logging.Log;
import org.apache.commons.logging.LogFactory;
import org.hibernate.resource.beans.container.spi.BeanContainer;
import org.hibernate.resource.beans.container.spi.ContainedBean;
import org.hibernate.resource.beans.spi.BeanInstanceProducer;

import org.springframework.beans.BeansException;
import org.springframework.beans.factory.BeanCreationException;
import org.springframework.beans.factory.config.AutowireCapableBeanFactory;
import org.springframework.beans.factory.config.ConfigurableListableBeanFactory;
import org.springframework.lang.Nullable;
import org.springframework.util.Assert;
import org.springframework.util.ConcurrentReferenceHashMap;

/**
 * Spring's implementation of Hibernate's {@link BeanContainer} SPI,
 * delegating to a Spring {@link ConfigurableListableBeanFactory}.
 *
 * <p>Auto-configured by {@link LocalSessionFactoryBean#setBeanFactory},
 * programmatically supported via {@link LocalSessionFactoryBuilder#setBeanContainer},
 * and manually configurable through a "hibernate.resource.beans.container" entry
 * in JPA properties, e.g.:
 *
 * <pre class="code">
 * &lt;bean id="entityManagerFactory" class="org.springframework.orm.jpa.LocalContainerEntityManagerFactoryBean"&gt;
 *   ...
 *   &lt;property name="jpaPropertyMap"&gt;
 * 	   &lt;map&gt;
 *       &lt;entry key="hibernate.resource.beans.container"&gt;
 * 	       &lt;bean class="org.springframework.orm.hibernate5.SpringBeanContainer"/&gt;
 * 	     &lt;/entry&gt;
 * 	   &lt;/map&gt;
 *   &lt;/property&gt;
 * &lt;/bean&gt;</pre>
 *
 * Or in Java-based JPA configuration:
 *
 * <pre class="code">
 * LocalContainerEntityManagerFactoryBean emfb = ...
 * emfb.getJpaPropertyMap().put(AvailableSettings.BEAN_CONTAINER, new SpringBeanContainer(beanFactory));
 * </pre>
 *
 * Please note that Spring's {@link LocalSessionFactoryBean} is an immediate alternative
 * to {@link org.springframework.orm.jpa.LocalContainerEntityManagerFactoryBean} for
 * common JPA purposes: The Hibernate {@code SessionFactory} will natively expose the JPA
 * {@code EntityManagerFactory} interface as well, and Hibernate {@code BeanContainer}
 * integration will be registered out of the box.
 *
 * @author Juergen Hoeller
 * @since 5.1
 * @see LocalSessionFactoryBean#setBeanFactory
 * @see LocalSessionFactoryBuilder#setBeanContainer
 * @see org.springframework.orm.jpa.LocalContainerEntityManagerFactoryBean#setJpaPropertyMap
 * @see org.hibernate.cfg.AvailableSettings#BEAN_CONTAINER
 */
public final class SpringBeanContainer implements BeanContainer {

	private static final Log logger = LogFactory.getLog(SpringBeanContainer.class);

	private final ConfigurableListableBeanFactory beanFactory;

	private final Map<Object, SpringContainedBean<?>> beanCache = new ConcurrentReferenceHashMap<>();


	/**
	 * Instantiate a new SpringBeanContainer for the given bean factory.
	 * @param beanFactory the Spring bean factory to delegate to
	 */
	public SpringBeanContainer(ConfigurableListableBeanFactory beanFactory) {
		Assert.notNull(beanFactory, "ConfigurableListableBeanFactory is required");
		this.beanFactory = beanFactory;
	}


	@Override
	@SuppressWarnings("unchecked")
	public <B> ContainedBean<B> getBean(
			Class<B> beanType, LifecycleOptions lifecycleOptions, BeanInstanceProducer fallbackProducer) {

		SpringContainedBean<?> bean;
		if (lifecycleOptions.canUseCachedReferences()) {
			bean = this.beanCache.get(beanType);
			if (bean == null) {
				bean = createBean(beanType, lifecycleOptions, fallbackProducer);
				this.beanCache.put(beanType, bean);
			}
		}
		else {
			bean = createBean(beanType, lifecycleOptions, fallbackProducer);
		}
		return (SpringContainedBean<B>) bean;
	}

	@Override
	@SuppressWarnings("unchecked")
	public <B> ContainedBean<B> getBean(
			String name, Class<B> beanType, LifecycleOptions lifecycleOptions, BeanInstanceProducer fallbackProducer) {

		SpringContainedBean<?> bean;
		if (lifecycleOptions.canUseCachedReferences()) {
			bean = this.beanCache.get(name);
			if (bean == null) {
				bean = createBean(name, beanType, lifecycleOptions, fallbackProducer);
				this.beanCache.put(name, bean);
			}
		}
		else {
			bean = createBean(name, beanType, lifecycleOptions, fallbackProducer);
		}
		return (SpringContainedBean<B>) bean;
	}

	@Override
	public void stop() {
		this.beanCache.values().forEach(SpringContainedBean::destroyIfNecessary);
		this.beanCache.clear();
	}


	private SpringContainedBean<?> createBean(
			Class<?> beanType, LifecycleOptions lifecycleOptions, BeanInstanceProducer fallbackProducer) {

		try {
			if (lifecycleOptions.useJpaCompliantCreation()) {
<<<<<<< HEAD
				return new SpringContainedBean<>(
						this.beanFactory.createBean(beanType),
=======
				return new SpringContainedBean<>(  // to be replaced with plain createBean(Class)
						this.beanFactory.createBean(beanType, AutowireCapableBeanFactory.AUTOWIRE_CONSTRUCTOR, false),
>>>>>>> dff7aa4d
						this.beanFactory::destroyBean);
			}
			else {
				return new SpringContainedBean<>(this.beanFactory.getBean(beanType));
			}
		}
		catch (BeansException ex) {
			if (logger.isDebugEnabled()) {
				logger.debug("Falling back to Hibernate's default producer after bean creation failure for " +
						beanType + ": " + ex);
			}
			try {
				return new SpringContainedBean<>(fallbackProducer.produceBeanInstance(beanType));
			}
			catch (RuntimeException ex2) {
				if (ex instanceof BeanCreationException) {
					if (logger.isDebugEnabled()) {
						logger.debug("Fallback producer failed for " + beanType + ": " + ex2);
					}
					// Rethrow original Spring exception from first attempt.
					throw ex;
				}
				else {
					// Throw fallback producer exception since original was probably NoSuchBeanDefinitionException.
					throw ex2;
				}
			}
		}
	}

	private SpringContainedBean<?> createBean(
			String name, Class<?> beanType, LifecycleOptions lifecycleOptions, BeanInstanceProducer fallbackProducer) {

		try {
			if (lifecycleOptions.useJpaCompliantCreation()) {
				if (this.beanFactory.containsBean(name)) {
					Object bean = this.beanFactory.autowire(beanType, AutowireCapableBeanFactory.AUTOWIRE_CONSTRUCTOR, false);
					this.beanFactory.autowireBeanProperties(bean, AutowireCapableBeanFactory.AUTOWIRE_NO, false);
					this.beanFactory.applyBeanPropertyValues(bean, name);
					bean = this.beanFactory.initializeBean(bean, name);
					return new SpringContainedBean<>(bean, beanInstance -> this.beanFactory.destroyBean(name, beanInstance));
				}
				else {
					return new SpringContainedBean<>(  // to be replaced with plain createBean(Class)
							this.beanFactory.createBean(beanType, AutowireCapableBeanFactory.AUTOWIRE_CONSTRUCTOR, false),
							this.beanFactory::destroyBean);
				}
			}
			else {
				return (this.beanFactory.containsBean(name) ?
						new SpringContainedBean<>(this.beanFactory.getBean(name, beanType)) :
						new SpringContainedBean<>(this.beanFactory.getBean(beanType)));
			}
		}
		catch (BeansException ex) {
			if (logger.isDebugEnabled()) {
				logger.debug("Falling back to Hibernate's default producer after bean creation failure for " +
						beanType + " with name '" + name + "': " + ex);
			}
			try {
				return new SpringContainedBean<>(fallbackProducer.produceBeanInstance(name, beanType));
			}
			catch (RuntimeException ex2) {
				if (ex instanceof BeanCreationException) {
					if (logger.isDebugEnabled()) {
						logger.debug("Fallback producer failed for " + beanType + " with name '" + name + "': " + ex2);
					}
					// Rethrow original Spring exception from first attempt.
					throw ex;
				}
				else {
					// Throw fallback producer exception since original was probably NoSuchBeanDefinitionException.
					throw ex2;
				}
			}
		}
	}


	private static final class SpringContainedBean<B> implements ContainedBean<B> {

		private final B beanInstance;

		@Nullable
		private Consumer<B> destructionCallback;

		public SpringContainedBean(B beanInstance) {
			this.beanInstance = beanInstance;
		}

		public SpringContainedBean(B beanInstance, Consumer<B> destructionCallback) {
			this.beanInstance = beanInstance;
			this.destructionCallback = destructionCallback;
		}

		@Override
		public B getBeanInstance() {
			return this.beanInstance;
		}

		public void destroyIfNecessary() {
			if (this.destructionCallback != null) {
				this.destructionCallback.accept(this.beanInstance);
			}
		}
	}

}<|MERGE_RESOLUTION|>--- conflicted
+++ resolved
@@ -143,13 +143,8 @@
 
 		try {
 			if (lifecycleOptions.useJpaCompliantCreation()) {
-<<<<<<< HEAD
 				return new SpringContainedBean<>(
 						this.beanFactory.createBean(beanType),
-=======
-				return new SpringContainedBean<>(  // to be replaced with plain createBean(Class)
-						this.beanFactory.createBean(beanType, AutowireCapableBeanFactory.AUTOWIRE_CONSTRUCTOR, false),
->>>>>>> dff7aa4d
 						this.beanFactory::destroyBean);
 			}
 			else {
@@ -193,8 +188,8 @@
 					return new SpringContainedBean<>(bean, beanInstance -> this.beanFactory.destroyBean(name, beanInstance));
 				}
 				else {
-					return new SpringContainedBean<>(  // to be replaced with plain createBean(Class)
-							this.beanFactory.createBean(beanType, AutowireCapableBeanFactory.AUTOWIRE_CONSTRUCTOR, false),
+					return new SpringContainedBean<>(
+							this.beanFactory.createBean(beanType),
 							this.beanFactory::destroyBean);
 				}
 			}
